Changelog
---------

<<<<<<< HEAD
=======
0.10.9 (2023-12-21)
~~~~~~~~~~~~~~~~~~~

Fixed
^^^^^

* Fixed invalidation of physics views inside the asset and sensor classes. Earlier, they were left initialized
  even when the simulation was stopped. This caused issues when closing the application.


0.10.8 (2023-12-20)
~~~~~~~~~~~~~~~~~~~

Fixed
^^^^^

* Fixed the :class:`omni.isaac.orbit.envs.mdp.actions.DifferentialInverseKinematicsAction` class
  to account for the offset pose of the end-effector.


0.10.7 (2023-12-19)
~~~~~~~~~~~~~~~~~~~

Fixed
^^^^^

* Added a check to ray-cast and camera sensor classes to ensure that the sensor prim path does not
  have a regex expression at its leaf. For instance, ``/World/Robot/camera_.*`` is not supported
  for these sensor types. This behavior needs to be fixed in the future.


>>>>>>> 9a2a877b
0.10.6 (2023-12-19)
~~~~~~~~~~~~~~~~~~~

Added
^^^^^

<<<<<<< HEAD
* Added new IMU sensor implementation that directly accessess the physx view :class:`omni.isaac.orbit.sensors.IMU`. The
  sensor comes with a configuration class :class:`omni.isaac.orbit.sensors.IMUCfg` and data class
  :class:`omni.isaac.orbit.sensors.IMUData`.
=======
* Added support for using articulations as visualization markers. This disables all physics APIs from
  the articulation and allows the user to use it as a visualization marker. It is useful for creating
  visualization markers for the end-effectors or base of the robot.

Fixed
^^^^^

* Fixed hiding of debug markers from secondary images when using the
  :class:`omni.isaac.orbit.markers.VisualizationMarkers` class. Earlier, the properties were applied on
  the XForm prim instead of the Mesh prim.

>>>>>>> 9a2a877b

0.10.5 (2023-12-18)
~~~~~~~~~~~~~~~~~~~

Fixed
^^^^^

* Fixed test ``check_base_env_anymal_locomotion.py``, which
  previously called :func:`torch.jit.load` with the path to a policy (which would work
  for a local file), rather than calling
  :func:`omni.isaac.orbit.utils.assets.read_file` on the path to get the file itself.


0.10.4 (2023-12-14)
~~~~~~~~~~~~~~~~~~~

Fixed
^^^^^

* Fixed potentially breaking import of omni.kit.widget.toolbar by ensuring that
  if live-stream is enabled, then the :mod:`omni.kit.widget.toolbar`
  extension is loaded.

0.10.3 (2023-12-12)
~~~~~~~~~~~~~~~~~~~

Added
^^^^^

* Added the attribute :attr:`omni.isaac.orbit.actuators.ActuatorNetMLPCfg.input_order`
  to specify the order of the input tensors to the MLP network.

Fixed
^^^^^

* Fixed computation of metrics for the velocity command term. Earlier, the norm was being computed
  over the entire batch instead of the last dimension.
* Fixed the clipping inside the :class:`omni.isaac.orbit.actuators.DCMotor` class. Earlier, it was
  not able to handle the case when configured saturation limit was set to None.


0.10.2 (2023-12-12)
~~~~~~~~~~~~~~~~~~~

Fixed
^^^^^

* Added a check in the simulation stop callback in the :class:`omni.isaac.orbit.sim.SimulationContext` class
  to not render when an exception is raised. The while loop in the callback was preventing the application
  from closing when an exception was raised.


0.10.1 (2023-12-06)
~~~~~~~~~~~~~~~~~~~

Added
^^^^^

* Added command manager class with terms defined by :class:`omni.isaac.orbit.managers.CommandTerm`. This
  allow for multiple types of command generators to be used in the same environment.


0.10.0 (2023-12-04)
~~~~~~~~~~~~~~~~~~~

Changed
^^^^^^^

* Modified the sensor and asset base classes to use the underlying PhysX views instead of Isaac Sim views.
  Using Isaac Sim classes led to a very high load time (of the order of minutes) when using a scene with
  many assets. This is because Isaac Sim supports USD paths which are slow and not required.

Added
^^^^^

* Added faster implementation of USD stage traversal methods inside the :class:`omni.isaac.orbit.sim.utils` module.
* Added properties :attr:`omni.isaac.orbit.assets.AssetBase.num_instances` and
  :attr:`omni.isaac.orbit.sensor.SensorBase.num_instances` to obtain the number of instances of the asset
  or sensor in the simulation respectively.

Removed
^^^^^^^

* Removed dependencies on Isaac Sim view classes. It is no longer possible to use :attr:`root_view` and
  :attr:`body_view`. Instead use :attr:`root_physx_view` and :attr:`body_physx_view` to access the underlying
  PhysX views.


0.9.55 (2023-12-03)
~~~~~~~~~~~~~~~~~~~

Fixed
^^^^^

* Fixed the Nucleus directory path in the :attr:`omni.isaac.orbit.utils.assets.NVIDIA_NUCLEUS_DIR`.
  Earlier, it was referring to the ``NVIDIA/Assets`` directory instead of ``NVIDIA``.


0.9.54 (2023-11-29)
~~~~~~~~~~~~~~~~~~~

Fixed
^^^^^

* Fixed pose computation in the :class:`omni.isaac.orbit.sensors.Camera` class to obtain them from XFormPrimView
  instead of using ``UsdGeomCamera.ComputeLocalToWorldTransform`` method. The latter is not updated correctly
  during GPU simulation.
* Fixed initialization of the annotator info in the class :class:`omni.isaac.orbit.sensors.Camera`. Previously
  all dicts had the same memory address which caused all annotators to have the same info.
* Fixed the conversion of ``uint32`` warp arrays inside the :meth:`omni.isaac.orbit.utils.array.convert_to_torch`
  method. PyTorch does not support this type, so it is converted to ``int32`` before converting to PyTorch tensor.
* Added render call inside :meth:`omni.isaac.orbit.sim.SimulationContext.reset` to initialize Replicator
  buffers when the simulation is reset.


0.9.53 (2023-11-29)
~~~~~~~~~~~~~~~~~~~

Changed
^^^^^^^

* Changed the behavior of passing :obj:`None` to the :class:`omni.isaac.orbit.actuators.ActuatorBaseCfg`
  class. Earlier, they were resolved to fixed default values. Now, they imply that the values are loaded
  from the USD joint drive configuration.

Added
^^^^^

* Added setting of joint armature and friction quantities to the articulation class.


0.9.52 (2023-11-29)
~~~~~~~~~~~~~~~~~~~

Changed
^^^^^^^

* Changed the warning print in :meth:`omni.isaac.orbit.sim.utils.apply_nested` method
  to be more descriptive. Earlier, it was printing a warning for every instanced prim.
  Now, it only prints a warning if it could not apply the attribute to any of the prims.

Added
^^^^^

* Added the method :meth:`omni.isaac.orbit.utils.assets.retrieve_file_path` to
  obtain the absolute path of a file on the Nucleus server or locally.

Fixed
^^^^^

* Fixed hiding of STOP button in the :class:`AppLauncher` class when running the
  simulation in headless mode.
* Fixed a bug with :meth:`omni.isaac.orbit.sim.utils.clone` failing when the input prim path
  had no parent (example: "/Table").


0.9.51 (2023-11-29)
~~~~~~~~~~~~~~~~~~~

Changed
^^^^^^^

* Changed the :meth:`omni.isaac.orbit.sensor.SensorBase.update` method to always recompute the buffers if
  the sensor is in visualization mode.

Added
^^^^^

* Added available entities to the error message when accessing a non-existent entity in the
  :class:`InteractiveScene` class.
* Added a warning message when the user tries to reference an invalid prim in the :class:`FrameTransformer` sensor.


0.9.50 (2023-11-28)
~~~~~~~~~~~~~~~~~~~

Added
^^^^^

* Hid the ``STOP`` button in the UI when running standalone Python scripts. This is to prevent
  users from accidentally clicking the button and stopping the simulation. They should only be able to
  play and pause the simulation from the UI.

Removed
^^^^^^^

* Removed :attr:`omni.isaac.orbit.sim.SimulationCfg.shutdown_app_on_stop`. The simulation is always rendering
  if it is stopped from the UI. The user needs to close the window or press ``Ctrl+C`` to close the simulation.


0.9.49 (2023-11-27)
~~~~~~~~~~~~~~~~~~~

Added
^^^^^

* Added an interface class, :class:`omni.isaac.orbit.managers.ManagerTermBase`, to serve as the parent class
  for term implementations that are functional classes.
* Adapted all managers to support terms that are classes and not just functions clearer. This allows the user to
  create more complex terms that require additional state information.


0.9.48 (2023-11-24)
~~~~~~~~~~~~~~~~~~~

Fixed
^^^^^

* Fixed initialization of drift in the :class:`omni.isaac.orbit.sensors.RayCasterCamera` class.


0.9.47 (2023-11-24)
~~~~~~~~~~~~~~~~~~~

Fixed
^^^^^

* Automated identification of the root prim in the :class:`omni.isaac.orbit.assets.RigidObject` and
  :class:`omni.isaac.orbit.assets.Articulation` classes. Earlier, the root prim was hard-coded to
  the spawn prim path. Now, the class searches for the root prim under the spawn prim path.


0.9.46 (2023-11-24)
~~~~~~~~~~~~~~~~~~~

Fixed
^^^^^

* Fixed a critical issue in the asset classes with writing states into physics handles.
  Earlier, the states were written over all the indices instead of the indices of the
  asset that were being updated. This caused the physics handles to refresh the states
  of all the assets in the scene, which is not desirable.


0.9.45 (2023-11-24)
~~~~~~~~~~~~~~~~~~~

Added
^^^^^

* Added :class:`omni.isaac.orbit.command_generators.UniformPoseCommandGenerator` to generate
  poses in the asset's root frame by uniformly sampling from a given range.


0.9.44 (2023-11-16)
~~~~~~~~~~~~~~~~~~~

Added
^^^^^

* Added methods :meth:`reset` and :meth:`step` to the :class:`omni.isaac.orbit.envs.BaseEnv`. This unifies
  the environment interface for simple standalone applications with the class.


0.9.43 (2023-11-16)
~~~~~~~~~~~~~~~~~~~

Fixed
^^^^^

* Replaced subscription of physics play and stop events in the :class:`omni.isaac.orbit.assets.AssetBase` and
  :class:`omni.isaac.orbit.sensors.SensorBase` classes with subscription to time-line play and stop events.
  This is to prevent issues in cases where physics first needs to perform mesh cooking and handles are not
  available immediately. For instance, with deformable meshes.


0.9.42 (2023-11-16)
~~~~~~~~~~~~~~~~~~~

Fixed
^^^^^

* Fixed setting of damping values from the configuration for :class:`ActuatorBase` class. Earlier,
  the stiffness values were being set into damping when a dictionary configuration was passed to the
  actuator model.
* Added dealing with :class:`int` and :class:`float` values in the configurations of :class:`ActuatorBase`.
  Earlier, a type-error was thrown when integer values were passed to the actuator model.


0.9.41 (2023-11-16)
~~~~~~~~~~~~~~~~~~~

Fixed
^^^^^

* Fixed the naming and shaping issues in the binary joint action term.


0.9.40 (2023-11-09)
~~~~~~~~~~~~~~~~~~~

Fixed
^^^^^

* Simplified the manual initialization of Isaac Sim :class:`ArticulationView` class. Earlier, we basically
  copied the code from the Isaac Sim source code. Now, we just call their initialize method.

Changed
^^^^^^^

* Changed the name of attribute :attr:`default_root_state_w` to :attr:`default_root_state`. The latter is
  more correct since the data is actually in the local environment frame and not the simulation world frame.


0.9.39 (2023-11-08)
~~~~~~~~~~~~~~~~~~~

Fixed
^^^^^

* Changed the reference of private ``_body_view`` variable inside the :class:`RigidObject` class
  to the public ``body_view`` property. For a rigid object, the private variable is not defined.


0.9.38 (2023-11-07)
~~~~~~~~~~~~~~~~~~~

Changed
^^^^^^^

* Upgraded the :class:`omni.isaac.orbit.envs.RLTaskEnv` class to support Gym 0.29.0 environment definition.

Added
^^^^^

* Added computation of ``time_outs`` and ``terminated`` signals inside the termination manager. These follow the
  definition mentioned in `Gym 0.29.0 <https://gymnasium.farama.org/tutorials/gymnasium_basics/handling_time_limits/>`_.
* Added proper handling of observation and action spaces in the :class:`omni.isaac.orbit.envs.RLTaskEnv` class.
  These now follow closely to how Gym VecEnv handles the spaces.


0.9.37 (2023-11-06)
~~~~~~~~~~~~~~~~~~~

Fixed
^^^^^

* Fixed broken visualization in :mod:`omni.isaac.orbit.sensors.FrameTramsformer` class by overwriting the
  correct ``_debug_vis_callback`` function.
* Moved the visualization marker configurations of sensors to their respective sensor configuration classes.
  This allows users to set these configurations from the configuration object itself.


0.9.36 (2023-11-03)
~~~~~~~~~~~~~~~~~~~

Fixed
^^^^^

* Added explicit deleting of different managers in the :class:`omni.isaac.orbit.envs.BaseEnv` and
  :class:`omni.isaac.orbit.envs.RLTaskEnv` classes. This is required since deleting the managers
  is order-sensitive (many managers need to be deleted before the scene is deleted).


0.9.35 (2023-11-02)
~~~~~~~~~~~~~~~~~~~

Fixed
^^^^^

* Fixed the error: ``'str' object has no attribute '__module__'`` introduced by adding the future import inside the
  :mod:`omni.isaac.orbit.utils.warp.kernels` module. Warp language does not support the ``__future__`` imports.


0.9.34 (2023-11-02)
~~~~~~~~~~~~~~~~~~~

Fixed
^^^^^

* Added missing import of ``from __future__ import annotations`` in the :mod:`omni.isaac.orbit.utils.warp`
  module. This is needed to have a consistent behavior across Python versions.


0.9.33 (2023-11-02)
~~~~~~~~~~~~~~~~~~~

Fixed
^^^^^

* Fixed the :class:`omni.isaac.orbit.command_generators.NullCommandGenerator` class. Earlier,
  it was having a runtime error due to infinity in the resampling time range. Now, the class just
  overrides the parent methods to perform no operations.


0.9.32 (2023-11-02)
~~~~~~~~~~~~~~~~~~~

Changed
^^^^^^^

* Renamed the :class:`omni.isaac.orbit.envs.RLEnv` class to :class:`omni.isaac.orbit.envs.RLTaskEnv` to
  avoid confusions in terminologies between environments and tasks.


0.9.31 (2023-11-02)
~~~~~~~~~~~~~~~~~~~

Added
^^^^^

* Added the :class:`omni.isaac.orbit.sensors.RayCasterCamera` class, as a ray-casting based camera for
  "distance_to_camera", "distance_to_image_plane" and "normals" annotations. It has the same interface and
  functionalities as the USD Camera while it is on average 30% faster.


0.9.30 (2023-11-01)
~~~~~~~~~~~~~~~~~~~

Fixed
^^^^^

* Added skipping of None values in the :class:`InteractiveScene` class when creating the scene from configuration
  objects. Earlier, it was throwing an error when the user passed a None value for a scene element.
* Added ``kwargs`` to the :class:`RLEnv` class to allow passing additional arguments from gym registry function.
  This is now needed since the registry function passes args beyond the ones specified in the constructor.


0.9.29 (2023-11-01)
~~~~~~~~~~~~~~~~~~~

Fixed
^^^^^

* Fixed the material path resolution inside the :class:`omni.isaac.orbit.sim.converters.UrdfConverter` class.
  With Isaac Sim 2023.1, the material paths from the importer are always saved as absolute paths. This caused
  issues when the generated USD file was moved to a different location. The fix now resolves the material paths
  relative to the USD file location.


0.9.28 (2023-11-01)
~~~~~~~~~~~~~~~~~~~

Changed
^^^^^^^

* Changed the way the :func:`omni.isaac.orbit.sim.spawners.from_files.spawn_ground_plane` function sets the
  height of the ground. Earlier, it was reading the height from the configuration object. Now, it expects the
  desired transformation as inputs to the function. This makes it consistent with the other spawner functions.


0.9.27 (2023-10-31)
~~~~~~~~~~~~~~~~~~~

Changed
^^^^^^^

* Removed the default value of the argument ``camel_case`` in setters of USD attributes. This is to avoid
  confusion with the naming of the attributes in the USD file.

Fixed
^^^^^

* Fixed the selection of material prim in the :class:`omni.isaac.orbit.sim.spawners.materials.spawn_preview_surface`
  method. Earlier, the created prim was being selected in the viewport which interfered with the selection of
  prims by the user.
* Updated :class:`omni.isaac.orbit.sim.converters.MeshConverter` to use a different stage than the default stage
  for the conversion. This is to avoid the issue of the stage being closed when the conversion is done.


0.9.26 (2023-10-31)
~~~~~~~~~~~~~~~~~~~

Added
^^^^^

* Added the sensor implementation for :class:`omni.isaac.orbit.sensors.FrameTransformer` class. Currently,
  it handles obtaining the transformation between two frames in the same articulation.


0.9.25 (2023-10-27)
~~~~~~~~~~~~~~~~~~~

Added
^^^^^

* Added the :mod:`omni.isaac.orbit.envs.ui` module to put all the UI-related classes in one place. This currently
  implements the :class:`omni.isaac.orbit.envs.ui.BaseEnvWindow` and :class:`omni.isaac.orbit.envs.ui.RLEnvWindow`
  classes. Users can inherit from these classes to create their own UI windows.
* Added the attribute :attr:`omni.isaac.orbit.envs.BaseEnvCfg.ui_window_class_type` to specify the UI window class
  to be used for the environment. This allows the user to specify their own UI window class to be used for the
  environment.


0.9.24 (2023-10-27)
~~~~~~~~~~~~~~~~~~~

Changed
^^^^^^^

* Changed the behavior of setting up debug visualization for assets, sensors and command generators.
  Earlier it was raising an error if debug visualization was not enabled in the configuration object.
  Now it checks whether debug visualization is implemented and only sets up the callback if it is
  implemented.


0.9.23 (2023-10-27)
~~~~~~~~~~~~~~~~~~~

Fixed
^^^^^

* Fixed a typo in the :class:`AssetBase` and :class:`SensorBase` that effected the class destructor.
  Earlier, a tuple was being created in the constructor instead of the actual object.


0.9.22 (2023-10-26)
~~~~~~~~~~~~~~~~~~~

Added
^^^^^

* Added a :class:`omni.isaac.orbit.command_generators.NullCommandGenerator` class for no command environments.
  This is easier to work with than having checks for :obj:`None` in the command generator.

Fixed
^^^^^

* Moved the randomization manager to the :class:`omni.isaac.orbit.envs.BaseEnv` class with the default
  settings to reset the scene to the defaults specified in the configurations of assets.
* Moved command generator to the :class:`omni.isaac.orbit.envs.RlEnv` class to have all task-specification
  related classes in the same place.


0.9.21 (2023-10-26)
~~~~~~~~~~~~~~~~~~~

Fixed
^^^^^

* Decreased the priority of callbacks in asset and sensor base classes. This may help in preventing
  crashes when warm starting the simulation.
* Fixed no rendering mode when running the environment from the GUI. Earlier the function
  :meth:`SimulationContext.set_render_mode` was erroring out.


0.9.20 (2023-10-25)
~~~~~~~~~~~~~~~~~~~

Fixed
^^^^^

* Changed naming in :class:`omni.isaac.orbit.sim.SimulationContext.RenderMode` to use ``NO_GUI_OR_RENDERING``
  and ``NO_RENDERING`` instead of ``HEADLESS`` for clarity.
* Changed :class:`omni.isaac.orbit.sim.SimulationContext` to be capable of handling livestreaming and
  offscreen rendering.
* Changed :class:`omni.isaac.orbit.app.AppLauncher` envvar ``VIEWPORT_RECORD`` to the more descriptive
  ``OFFSCREEN_RENDER``.


0.9.19 (2023-10-25)
~~~~~~~~~~~~~~~~~~~

Added
^^^^^

* Added Gym observation and action spaces for the :class:`omni.isaac.orbit.envs.RLEnv` class.


0.9.18 (2023-10-23)
~~~~~~~~~~~~~~~~~~~

Added
^^^^^

* Created :class:`omni.issac.orbit.sim.converters.asset_converter.AssetConverter` to serve as a base
  class for all asset converters.
* Added :class:`omni.issac.orbit.sim.converters.mesh_converter.MeshConverter` to handle loading and conversion
  of mesh files (OBJ, STL and FBX) into USD format.
* Added script ``convert_mesh.py`` to ``source/tools`` to allow users to convert a mesh to USD via command line arguments.

Changed
^^^^^^^

* Renamed the submodule :mod:`omni.isaac.orbit.sim.loaders` to :mod:`omni.isaac.orbit.sim.converters` to be more
  general with the functionality of the module.
* Updated ``check_instanceable.py`` script to convert relative paths to absolute paths.


0.9.17 (2023-10-22)
~~~~~~~~~~~~~~~~~~~

Added
^^^^^

* Added setters and getters for term configurations in the :class:`RandomizationManager`, :class:`RewardManager`
  and :class:`TerminationManager` classes. This allows the user to modify the term configurations after the
  manager has been created.
* Added the method :meth:`compute_group` to the :class:`omni.isaac.orbit.managers.ObservationManager` class to
  compute the observations for only a given group.
* Added the curriculum term for modifying reward weights after certain environment steps.


0.9.16 (2023-10-22)
~~~~~~~~~~~~~~~~~~~

Added
^^^^^

* Added support for keyword arguments for terms in the :class:`omni.isaac.orbit.managers.ManagerBase`.

Fixed
^^^^^

* Fixed resetting of buffers in the :class:`TerminationManager` class. Earlier, the values were being set
  to ``0.0`` instead of ``False``.


0.9.15 (2023-10-22)
~~~~~~~~~~~~~~~~~~~

Added
^^^^^

* Added base yaw heading and body acceleration into :class:`omni.isaac.orbit.assets.RigidObjectData` class.
  These quantities are computed inside the :class:`RigidObject` class.

Fixed
^^^^^

* Fixed the :meth:`omni.isaac.orbit.assets.RigidObject.set_external_force_and_torque` method to correctly
  deal with the body indices.
* Fixed a bug in the :meth:`omni.isaac.orbit.utils.math.wrap_to_pi` method to prevent self-assignment of
  the input tensor.


0.9.14 (2023-10-21)
~~~~~~~~~~~~~~~~~~~

Added
^^^^^

* Added 2-D drift (i.e. along x and y) to the :class:`omni.isaac.orbit.sensors.RayCaster` class.
* Added flags to the :class:`omni.isaac.orbit.sensors.ContactSensorCfg` to optionally obtain the
  sensor origin and air time information. Since these are not required by default, they are
  disabled by default.

Fixed
^^^^^

* Fixed the handling of contact sensor history buffer in the :class:`omni.isaac.orbit.sensors.ContactSensor` class.
  Earlier, the buffer was not being updated correctly.


0.9.13 (2023-10-20)
~~~~~~~~~~~~~~~~~~~

Fixed
^^^^^

* Fixed the issue with double :obj:`Ellipsis` when indexing tensors with multiple dimensions.
  The fix now uses :obj:`slice(None)` instead of :obj:`Ellipsis` to index the tensors.


0.9.12 (2023-10-18)
~~~~~~~~~~~~~~~~~~~

Fixed
^^^^^

* Fixed bugs in actuator model implementation for actuator nets. Earlier the DC motor clipping was not working.
* Fixed bug in applying actuator model in the :class:`omni.isaac.orbit.asset.Articulation` class. The new
  implementation caches the outputs from explicit actuator model into the ``joint_pos_*_sim`` buffer to
  avoid feedback loops in the tensor operation.


0.9.11 (2023-10-17)
~~~~~~~~~~~~~~~~~~~

Added
^^^^^

* Added the support for semantic tags into the :class:`omni.isaac.orbit.sim.spawner.SpawnerCfg` class. This allows
  the user to specify the semantic tags for a prim when spawning it into the scene. It follows the same format as
  Omniverse Replicator.


0.9.10 (2023-10-16)
~~~~~~~~~~~~~~~~~~~

Added
^^^^^

* Added ``--livestream`` and ``--ros`` CLI args to :class:`omni.isaac.orbit.app.AppLauncher` class.
* Added a static function :meth:`omni.isaac.orbit.app.AppLauncher.add_app_launcher_args`, which
  appends the arguments needed for :class:`omni.isaac.orbit.app.AppLauncher` to the argument parser.

Changed
^^^^^^^

* Within :class:`omni.isaac.orbit.app.AppLauncher`, removed ``REMOTE_DEPLOYMENT`` env-var processing
  in the favor of ``HEADLESS`` and ``LIVESTREAM`` env-vars. These have clearer uses and better parity
  with the CLI args.


0.9.9 (2023-10-12)
~~~~~~~~~~~~~~~~~~

Added
^^^^^

* Added the property :attr:`omni.isaac.orbit.assets.Articulation.is_fixed_base` to the articulation class to
  check if the base of the articulation is fixed or floating.
* Added the task-space action term corresponding to the differential inverse-kinematics controller.

Fixed
^^^^^

* Simplified the :class:`omni.isaac.orbit.controllers.DifferentialIKController` to assume that user provides the
  correct end-effector poses and Jacobians. Earlier it was doing internal frame transformations which made the
  code more complicated and error-prone.


0.9.8 (2023-09-30)
~~~~~~~~~~~~~~~~~~

Fixed
^^^^^

* Fixed the boundedness of class objects that register callbacks into the simulator.
  These include devices, :class:`AssetBase`, :class:`SensorBase` and :class:`CommandGenerator`.
  The fix ensures that object gets deleted when the user deletes the object.


0.9.7 (2023-09-26)
~~~~~~~~~~~~~~~~~~

Fixed
^^^^^

* Modified the :class:`omni.isaac.orbit.markers.VisualizationMarkers` to use the
  :class:`omni.isaac.orbit.sim.spawner.SpawnerCfg` class instead of their
  own configuration objects. This makes it consistent with the other ways to spawn assets in the scene.

Added
^^^^^

* Added the method :meth:`copy` to configclass to allow copying of configuration objects.


0.9.6 (2023-09-26)
~~~~~~~~~~~~~~~~~~

Fixed
^^^^^

* Changed class-level configuration classes to refer to class types using ``class_type`` attribute instead
  of ``cls`` or ``cls_name``.


0.9.5 (2023-09-25)
~~~~~~~~~~~~~~~~~~

Changed
^^^^^^^

* Added future import of ``annotations`` to have a consistent behavior across Python versions.
* Removed the type-hinting from docstrings to simplify maintenance of the documentation. All type-hints are
  now in the code itself.


0.9.4 (2023-08-29)
~~~~~~~~~~~~~~~~~~

Added
^^^^^

* Added :class:`omni.isaac.orbit.scene.InteractiveScene`, as the central scene unit that contains all entities
  that are part of the simulation. These include the terrain, sensors, articulations, rigid objects etc.
  The scene groups the common operations of these entities and allows to access them via their unique names.
* Added :mod:`omni.isaac.orbit.envs` module that contains environment definitions that encapsulate the different
  general (scene, action manager, observation manager) and RL-specific (reward and termination manager) managers.
* Added :class:`omni.isaac.orbit.managers.SceneEntityCfg` to handle which scene elements are required by the
  manager's terms. This allows the manager to parse useful information from the scene elements, such as the
  joint and body indices, and pass them to the term.
* Added :class:`omni.isaac.orbit.sim.SimulationContext.RenderMode` to handle different rendering modes based on
  what the user wants to update (viewport, cameras, or UI elements).

Fixed
^^^^^

* Fixed the :class:`omni.isaac.orbit.command_generators.CommandGeneratorBase` to register a debug visualization
  callback similar to how sensors and robots handle visualization.


0.9.3 (2023-08-23)
~~~~~~~~~~~~~~~~~~

Added
^^^^^

* Enabled the `faulthander <https://docs.python.org/3/library/faulthandler.html>`_ to catch segfaults and print
  the stack trace. This is enabled by default in the :class:`omni.isaac.orbit.app.AppLauncher` class.

Fixed
^^^^^

* Re-added the :mod:`omni.isaac.orbit.utils.kit` to the ``compat`` directory and fixed all the references to it.
* Fixed the deletion of Replicator nodes for the :class:`omni.isaac.orbit.sensors.Camera` class. Earlier, the
  Replicator nodes were not being deleted when the camera was deleted. However, this does not prevent the random
  crashes that happen when the camera is deleted.
* Fixed the :meth:`omni.isaac.orbit.utils.math.convert_quat` to support both numpy and torch tensors.

Changed
^^^^^^^

* Renamed all the scripts inside the ``test`` directory to follow the convention:

  * ``test_<module_name>.py``: Tests for the module ``<module_name>`` using unittest.
  * ``check_<module_name>``: Check for the module ``<module_name>`` using python main function.


0.9.2 (2023-08-22)
~~~~~~~~~~~~~~~~~~

Added
^^^^^

* Added the ability to color meshes in the :class:`omni.isaac.orbit.terrain.TerrainGenerator` class. Currently,
  it only supports coloring the mesh randomly (``"random"``), based on the terrain height (``"height"``), and
  no coloring (``"none"``).

Fixed
^^^^^

* Modified the :class:`omni.isaac.orbit.terrain.TerrainImporter` class to configure visual and physics materials
  based on the configuration object.


0.9.1 (2023-08-18)
~~~~~~~~~~~~~~~~~~

Added
^^^^^

* Introduced three different rotation conventions in the :class:`omni.isaac.orbit.sensors.Camera` class. These
  conventions are:

  * ``opengl``: the camera is looking down the -Z axis with the +Y axis pointing up
  * ``ros``: the camera is looking down the +Z axis with the +Y axis pointing down
  * ``world``: the camera is looking along the +X axis with the -Z axis pointing down

  These can be used to declare the camera offset in :class:`omni.isaac.orbit.sensors.CameraCfg.OffsetCfg` class
  and in :meth:`omni.isaac.orbit.sensors.Camera.set_world_pose` method. Additionally, all conventions are
  saved to :class:`omni.isaac.orbit.sensors.CameraData` class for easy access.

Changed
^^^^^^^

* Adapted all the sensor classes to follow a structure similar to the :class:`omni.issac.orbit.assets.AssetBase`.
  Hence, the spawning and initialization of sensors manually by the users is avoided.
* Removed the :meth:`debug_vis` function since that this functionality is handled by a render callback automatically
  (based on the passed configuration for the :class:`omni.isaac.orbit.sensors.SensorBaseCfg.debug_vis` flag).


0.9.0 (2023-08-18)
~~~~~~~~~~~~~~~~~~

Added
^^^^^

* Introduces a new set of asset interfaces. These interfaces simplify the spawning of assets into the scene
  and initializing the physics handle by putting that inside post-startup physics callbacks. With this, users
  no longer need to worry about the :meth:`spawn` and :meth:`initialize` calls.
* Added utility methods to :mod:`omni.isaac.orbit.utils.string` module that resolve regex expressions based
  on passed list of target keys.

Changed
^^^^^^^

* Renamed all references of joints in an articulation from "dof" to "joint". This makes it consistent with the
  terminology used in robotics.

Deprecated
^^^^^^^^^^

* Removed the previous modules for objects and robots. Instead the :class:`Articulation` and :class:`RigidObject`
  should be used.


0.8.12 (2023-08-18)
~~~~~~~~~~~~~~~~~~~

Added
^^^^^

* Added other properties provided by ``PhysicsScene`` to the :class:`omni.isaac.orbit.sim.SimulationContext`
  class to allow setting CCD, solver iterations, etc.
* Added commonly used functions to the :class:`SimulationContext` class itself to avoid having additional
  imports from Isaac Sim when doing simple tasks such as setting camera view or retrieving the simulation settings.

Fixed
^^^^^

* Switched the notations of default buffer values in :class:`omni.isaac.orbit.sim.PhysxCfg` from multiplication
  to scientific notation to avoid confusion with the values.


0.8.11 (2023-08-18)
~~~~~~~~~~~~~~~~~~~

Added
^^^^^

* Adds utility functions and configuration objects in the :mod:`omni.isaac.orbit.sim.spawners`
  to create the following prims in the scene:

  * :mod:`omni.isaac.orbit.sim.spawners.from_file`: Create a prim from a USD/URDF file.
  * :mod:`omni.isaac.orbit.sim.spawners.shapes`: Create USDGeom prims for shapes (box, sphere, cylinder, capsule, etc.).
  * :mod:`omni.isaac.orbit.sim.spawners.materials`: Create a visual or physics material prim.
  * :mod:`omni.isaac.orbit.sim.spawners.lights`: Create a USDLux prim for different types of lights.
  * :mod:`omni.isaac.orbit.sim.spawners.sensors`: Create a USD prim for supported sensors.

Changed
^^^^^^^

* Modified the :class:`SimulationContext` class to take the default physics material using the material spawn
  configuration object.


0.8.10 (2023-08-17)
~~~~~~~~~~~~~~~~~~~

Added
^^^^^

* Added methods for defining different physics-based schemas in the :mod:`omni.isaac.orbit.sim.schemas` module.
  These methods allow creating the schema if it doesn't exist at the specified prim path and modify
  its properties based on the configuration object.


0.8.9 (2023-08-09)
~~~~~~~~~~~~~~~~~~

Changed
^^^^^^^

* Moved the :class:`omni.isaac.orbit.asset_loader.UrdfLoader` class to the :mod:`omni.isaac.orbit.sim.loaders`
  module to make it more accessible to the user.


0.8.8 (2023-08-09)
~~~~~~~~~~~~~~~~~~

Added
^^^^^

* Added configuration classes and functions for setting different physics-based schemas in the
  :mod:`omni.isaac.orbit.sim.schemas` module. These allow modifying properties of the physics solver
  on the asset using configuration objects.


0.8.7 (2023-08-03)
~~~~~~~~~~~~~~~~~~

Fixed
^^^^^

* Added support for `__post_init__ <https://docs.python.org/3/library/dataclasses.html#post-init-processing>`_ in
  the :class:`omni.isaac.orbit.utils.configclass` decorator.


0.8.6 (2023-08-03)
~~~~~~~~~~~~~~~~~~

Added
^^^^^

* Added support for callable classes in the :class:`omni.isaac.orbit.managers.ManagerBase`.


0.8.5 (2023-08-03)
~~~~~~~~~~~~~~~~~~

Fixed
^^^^^

* Fixed the :class:`omni.isaac.orbit.markers.Visualizationmarkers` class so that the markers are not visible in camera rendering mode.

Changed
^^^^^^^

* Simplified the creation of the point instancer in the :class:`omni.isaac.orbit.markers.Visualizationmarkers` class. It now creates a new
  prim at the next available prim path if a prim already exists at the given path.


0.8.4 (2023-08-02)
~~~~~~~~~~~~~~~~~~

Added
^^^^^

* Added the :class:`omni.isaac.orbit.sim.SimulationContext` class to the :mod:`omni.isaac.orbit.sim` module.
  This class inherits from the :class:`omni.isaac.core.simulation_context.SimulationContext` class and adds
  the ability to create a simulation context from a configuration object.


0.8.3 (2023-08-02)
~~~~~~~~~~~~~~~~~~

Changed
^^^^^^^

* Moved the :class:`ActuatorBase` class to the :mod:`omni.isaac.orbit.actuators.actuator_base` module.
* Renamed the :mod:`omni.isaac.orbit.actuators.actuator` module to :mod:`omni.isaac.orbit.actuators.actuator_pd`
  to make it more explicit that it contains the PD actuator models.


0.8.2 (2023-08-02)
~~~~~~~~~~~~~~~~~~

Changed
^^^^^^^

* Cleaned up the :class:`omni.isaac.orbit.terrain.TerrainImporter` class to take all the parameters from the configuration
  object. This makes it consistent with the other classes in the package.
* Moved the configuration classes for terrain generator and terrain importer into separate files to resolve circular
  dependency issues.


0.8.1 (2023-08-02)
~~~~~~~~~~~~~~~~~~

Fixed
^^^^^

* Added a hack into :class:`omni.isaac.orbit.app.AppLauncher` class to remove orbit packages from the path before launching
  the simulation application. This prevents the warning messages that appears when the user launches the ``SimulationApp``.

Added
^^^^^

* Enabled necessary viewport extensions in the :class:`omni.isaac.orbit.app.AppLauncher` class itself if ``VIEWPORT_ENABLED``
  flag is true.


0.8.0 (2023-07-26)
~~~~~~~~~~~~~~~~~~

Added
^^^^^

* Added the :class:`ActionManager` class to the :mod:`omni.isaac.orbit.managers` module to handle actions in the
  environment through action terms.
* Added contact force history to the :class:`omni.isaac.orbit.sensors.ContactSensor` class. The history is stored
  in the ``net_forces_w_history`` attribute of the sensor data.

Changed
^^^^^^^

* Implemented lazy update of buffers in the :class:`omni.isaac.orbit.sensors.SensorBase` class. This allows the user
  to update the sensor data only when required, i.e. when the data is requested by the user. This helps avoid double
  computation of sensor data when a reset is called in the environment.

Deprecated
^^^^^^^^^^

* Removed the support for different backends in the sensor class. We only use Pytorch as the backend now.
* Removed the concept of actuator groups. They are now handled by the :class:`omni.isaac.orbit.managers.ActionManager`
  class. The actuator models are now directly handled by the robot class itself.


0.7.4 (2023-07-26)
~~~~~~~~~~~~~~~~~~

Changed
^^^^^^^

* Changed the behavior of the :class:`omni.isaac.orbit.terrains.TerrainImporter` class. It now expects the terrain
  type to be specified in the configuration object. This allows the user to specify everything in the configuration
  object and not have to do an explicit call to import a terrain.

Fixed
^^^^^

* Fixed setting of quaternion orientations inside the :class:`omni.isaac.orbit.markers.Visualizationmarkers` class.
  Earlier, the orientation was being set into the point instancer in the wrong order (``wxyz`` instead of ``xyzw``).


0.7.3 (2023-07-25)
~~~~~~~~~~~~~~~~~~

Fixed
^^^^^

* Fixed the issue with multiple inheritance in the :class:`omni.isaac.orbit.utils.configclass` decorator.
  Earlier, if the inheritance tree was more than one level deep and the lowest level configuration class was
  not updating its values from the middle level classes.


0.7.2 (2023-07-24)
~~~~~~~~~~~~~~~~~~

Added
^^^^^

* Added the method :meth:`replace` to the :class:`omni.isaac.orbit.utils.configclass` decorator to allow
  creating a new configuration object with values replaced from keyword arguments. This function internally
  calls the `dataclasses.replace <https://docs.python.org/3/library/dataclasses.html#dataclasses.replace>`_.

Fixed
^^^^^

* Fixed the handling of class types as member values in the :meth:`omni.isaac.orbit.utils.configclass`. Earlier it was
  throwing an error since class types were skipped in the if-else block.


0.7.1 (2023-07-22)
~~~~~~~~~~~~~~~~~~

Added
^^^^^

* Added the :class:`TerminationManager`, :class:`CurriculumManager`, and :class:`RandomizationManager` classes
  to the :mod:`omni.isaac.orbit.managers` module to handle termination, curriculum, and randomization respectively.


0.7.0 (2023-07-22)
~~~~~~~~~~~~~~~~~~

Added
^^^^^

* Created a new :mod:`omni.isaac.orbit.managers` module for all the managers related to the environment / scene.
  This includes the :class:`omni.isaac.orbit.managers.ObservationManager` and :class:`omni.isaac.orbit.managers.RewardManager`
  classes that were previously in the :mod:`omni.isaac.orbit.utils.mdp` module.
* Added the :class:`omni.isaac.orbit.managers.ManagerBase` class to handle the creation of managers.
* Added configuration classes for :class:`ObservationTermCfg` and :class:`RewardTermCfg` to allow easy creation of
  observation and reward terms.

Changed
^^^^^^^

* Changed the behavior of :class:`ObservationManager` and :class:`RewardManager` classes to accept the key ``func``
  in each configuration term to be a callable. This removes the need to inherit from the base class
  and allows more reusability of the functions across different environments.
* Moved the old managers to the :mod:`omni.isaac.orbit.compat.utils.mdp` module.
* Modified the necessary scripts to use the :mod:`omni.isaac.orbit.compat.utils.mdp` module.


0.6.2 (2023-07-21)
~~~~~~~~~~~~~~~~~~

Added
^^^^^

* Added the :mod:`omni.isaac.orbit.command_generators` to generate different commands based on the desired task.
  It allows the user to generate commands for different tasks in the same environment without having to write
  custom code for each task.


0.6.1 (2023-07-16)
~~~~~~~~~~~~~~~~~~

Fixed
^^^^^

* Fixed the :meth:`omni.isaac.orbit.utils.math.quat_apply_yaw` to compute the yaw quaternion correctly.

Added
^^^^^

* Added functions to convert string and callable objects in :mod:`omni.isaac.orbit.utils.string`.


0.6.0 (2023-07-16)
~~~~~~~~~~~~~~~~~~

Added
^^^^^

* Added the argument :attr:`sort_keys` to the :meth:`omni.isaac.orbit.utils.io.yaml.dump_yaml` method to allow
  enabling/disabling of sorting of keys in the output yaml file.

Fixed
^^^^^

* Fixed the ordering of terms in :mod:`omni.isaac.orbit.utils.configclass` to be consistent in the order in which
  they are defined. Previously, the ordering was done alphabetically which made it inconsistent with the order in which
  the parameters were defined.

Changed
^^^^^^^

* Changed the default value of the argument :attr:`sort_keys` in the :meth:`omni.isaac.orbit.utils.io.yaml.dump_yaml`
  method to ``False``.
* Moved the old config classes in :mod:`omni.isaac.orbit.utils.configclass` to
  :mod:`omni.isaac.orbit.compat.utils.configclass` so that users can still run their old code where alphabetical
  ordering was used.


0.5.0 (2023-07-04)
~~~~~~~~~~~~~~~~~~

Added
^^^^^

* Added a generalized :class:`omni.isaac.orbit.sensors.SensorBase` class that leverages the ideas of views to
  handle multiple sensors in a single class.
* Added the classes :class:`omni.isaac.orbit.sensors.RayCaster`, :class:`omni.isaac.orbit.sensors.ContactSensor`,
  and :class:`omni.isaac.orbit.sensors.Camera` that output a batched tensor of sensor data.

Changed
^^^^^^^

* Renamed the parameter ``sensor_tick`` to ``update_freq`` to make it more intuitive.
* Moved the old sensors in :mod:`omni.isaac.orbit.sensors` to :mod:`omni.isaac.orbit.compat.sensors`.
* Modified the standalone scripts to use the :mod:`omni.isaac.orbit.compat.sensors` module.


0.4.4 (2023-07-05)
~~~~~~~~~~~~~~~~~~

Fixed
^^^^^

* Fixed the :meth:`omni.isaac.orbit.terrains.trimesh.utils.make_plane` method to handle the case when the
  plane origin does not need to be centered.
* Added the :attr:`omni.isaac.orbit.terrains.TerrainGeneratorCfg.seed` to make generation of terrains reproducible.
  The default value is ``None`` which means that the seed is not set.

Changed
^^^^^^^

* Changed the saving of ``origins`` in :class:`omni.isaac.orbit.terrains.TerrainGenerator` class to be in CSV format
  instead of NPY format.


0.4.3 (2023-06-28)
~~~~~~~~~~~~~~~~~~

Added
^^^^^

* Added the :class:`omni.isaac.orbit.markers.PointInstancerMarker` class that wraps around
  `UsdGeom.PointInstancer <https://graphics.pixar.com/usd/dev/api/class_usd_geom_point_instancer.html>`_
  to directly work with torch and numpy arrays.

Changed
^^^^^^^

* Moved the old markers in :mod:`omni.isaac.orbit.markers` to :mod:`omni.isaac.orbit.compat.markers`.
* Modified the standalone scripts to use the :mod:`omni.isaac.orbit.compat.markers` module.


0.4.2 (2023-06-28)
~~~~~~~~~~~~~~~~~~

Added
^^^^^

* Added the sub-module :mod:`omni.isaac.orbit.terrains` to allow procedural generation of terrains and supporting
  importing of terrains from different sources (meshes, usd files or default ground plane).


0.4.1 (2023-06-27)
~~~~~~~~~~~~~~~~~~

* Added the :class:`omni.isaac.orbit.app.AppLauncher` class to allow controlled instantiation of
  the `SimulationApp <https://docs.omniverse.nvidia.com/py/isaacsim/source/extensions/omni.isaac.kit/docs/index.html>`_
  and extension loading for remote deployment and ROS bridges.

Changed
^^^^^^^

* Modified all standalone scripts to use the :class:`omni.isaac.orbit.app.AppLauncher` class.


0.4.0 (2023-05-27)
~~~~~~~~~~~~~~~~~~

Added
^^^^^

* Added a helper class :class:`omni.isaac.orbit.asset_loader.UrdfLoader` that converts a URDF file to instanceable USD
  file based on the input configuration object.


0.3.2 (2023-04-27)
~~~~~~~~~~~~~~~~~~

Fixed
^^^^^

* Added safe-printing of functions while using the :meth:`omni.isaac.orbit.utils.dict.print_dict` function.


0.3.1 (2023-04-23)
~~~~~~~~~~~~~~~~~~

Added
^^^^^

* Added a modified version of ``lula_franka_gen.urdf`` which includes an end-effector frame.
* Added a standalone script ``play_rmpflow.py`` to show RMPFlow controller.

Fixed
^^^^^

* Fixed the splitting of commands in the :meth:`ActuatorGroup.compute` method. Earlier it was reshaping the
  commands to the shape ``(num_actuators, num_commands)`` which was causing the commands to be split incorrectly.
* Fixed the processing of actuator command in the :meth:`RobotBase._process_actuators_cfg` to deal with multiple
  command types when using "implicit" actuator group.

0.3.0 (2023-04-20)
~~~~~~~~~~~~~~~~~~

Fixed
^^^^^

* Added the destructor to the keyboard devices to unsubscribe from carb.

Added
^^^^^

* Added the :class:`Se2Gamepad` and :class:`Se3Gamepad` for gamepad teleoperation support.


0.2.8 (2023-04-10)
~~~~~~~~~~~~~~~~~~

Fixed
^^^^^

* Fixed bugs in :meth:`axis_angle_from_quat` in the ``omni.isaac.orbit.utils.math`` to handle quaternion with negative w component.
* Fixed bugs in :meth:`subtract_frame_transforms` in the ``omni.isaac.orbit.utils.math`` by adding the missing final rotation.


0.2.7 (2023-04-07)
~~~~~~~~~~~~~~~~~~

Fixed
^^^^^

* Fixed repetition in applying mimic multiplier for "p_abs" in the :class:`GripperActuatorGroup` class.
* Fixed bugs in :meth:`reset_buffers` in the :class:`RobotBase` and :class:`LeggedRobot` classes.

0.2.6 (2023-03-16)
~~~~~~~~~~~~~~~~~~

Added
^^^^^

* Added the :class:`CollisionPropertiesCfg` to rigid/articulated object and robot base classes.
* Added the :class:`PhysicsMaterialCfg` to the :class:`SingleArm` class for tool sites.

Changed
^^^^^^^

* Changed the default control mode of the :obj:`PANDA_HAND_MIMIC_GROUP_CFG` to be from ``"v_abs"`` to ``"p_abs"``.
  Using velocity control for the mimic group can cause the hand to move in a jerky manner.


0.2.5 (2023-03-08)
~~~~~~~~~~~~~~~~~~

Fixed
^^^^^

* Fixed the indices used for the Jacobian and dynamics quantities in the :class:`MobileManipulator` class.


0.2.4 (2023-03-04)
~~~~~~~~~~~~~~~~~~

Added
^^^^^

* Added :meth:`apply_nested_physics_material` to the ``omni.isaac.orbit.utils.kit``.
* Added the :meth:`sample_cylinder` to sample points from a cylinder's surface.
* Added documentation about the issue in using instanceable asset as markers.

Fixed
^^^^^

* Simplified the physics material application in the rigid object and legged robot classes.

Removed
^^^^^^^

* Removed the ``geom_prim_rel_path`` argument in the :class:`RigidObjectCfg.MetaInfoCfg` class.


0.2.3 (2023-02-24)
~~~~~~~~~~~~~~~~~~

Fixed
^^^^^

* Fixed the end-effector body index used for getting the Jacobian in the :class:`SingleArm` and :class:`MobileManipulator` classes.


0.2.2 (2023-01-27)
~~~~~~~~~~~~~~~~~~

Fixed
^^^^^

* Fixed the :meth:`set_world_pose_ros` and :meth:`set_world_pose_from_view` in the :class:`Camera` class.

Deprecated
^^^^^^^^^^

* Removed the :meth:`set_world_pose_from_ypr` method from the :class:`Camera` class.


0.2.1 (2023-01-26)
~~~~~~~~~~~~~~~~~~

Fixed
^^^^^

* Fixed the :class:`Camera` class to support different fisheye projection types.


0.2.0 (2023-01-25)
~~~~~~~~~~~~~~~~~~

Added
^^^^^

* Added support for warp backend in camera utilities.
* Extended the ``play_camera.py`` with ``--gpu`` flag to use GPU replicator backend.

0.1.1 (2023-01-24)
~~~~~~~~~~~~~~~~~~

Fixed
^^^^^

* Fixed setting of physics material on the ground plane when using :meth:`omni.isaac.orbit.utils.kit.create_ground_plane` function.


0.1.0 (2023-01-17)
~~~~~~~~~~~~~~~~~~

Added
^^^^^

* Initial release of the extension with experimental API.
* Available robot configurations:

  * **Quadrupeds:** Unitree A1, ANYmal B, ANYmal C
  * **Single-arm manipulators:** Franka Emika arm, UR5
  * **Mobile manipulators:** Clearpath Ridgeback with Franka Emika arm or UR5<|MERGE_RESOLUTION|>--- conflicted
+++ resolved
@@ -1,8 +1,16 @@
 Changelog
 ---------
 
-<<<<<<< HEAD
-=======
+0.10.10 (2023-12-21)
+~~~~~~~~~~~~~~~~~~~
+
+Added
+^^^^^
+* Added new IMU sensor implementation that directly accessess the physx view :class:`omni.isaac.orbit.sensors.IMU`. The
+  sensor comes with a configuration class :class:`omni.isaac.orbit.sensors.IMUCfg` and data class
+  :class:`omni.isaac.orbit.sensors.IMUData`.
+
+
 0.10.9 (2023-12-21)
 ~~~~~~~~~~~~~~~~~~~
 
@@ -34,18 +42,12 @@
   for these sensor types. This behavior needs to be fixed in the future.
 
 
->>>>>>> 9a2a877b
 0.10.6 (2023-12-19)
 ~~~~~~~~~~~~~~~~~~~
 
 Added
 ^^^^^
 
-<<<<<<< HEAD
-* Added new IMU sensor implementation that directly accessess the physx view :class:`omni.isaac.orbit.sensors.IMU`. The
-  sensor comes with a configuration class :class:`omni.isaac.orbit.sensors.IMUCfg` and data class
-  :class:`omni.isaac.orbit.sensors.IMUData`.
-=======
 * Added support for using articulations as visualization markers. This disables all physics APIs from
   the articulation and allows the user to use it as a visualization marker. It is useful for creating
   visualization markers for the end-effectors or base of the robot.
@@ -57,7 +59,6 @@
   :class:`omni.isaac.orbit.markers.VisualizationMarkers` class. Earlier, the properties were applied on
   the XForm prim instead of the Mesh prim.
 
->>>>>>> 9a2a877b
 
 0.10.5 (2023-12-18)
 ~~~~~~~~~~~~~~~~~~~
